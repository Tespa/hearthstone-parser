--- conflicted
+++ resolved
@@ -16,14 +16,11 @@
 	cardCount: number;
 	position: 'top' | 'bottom';
 	secrets: Secret[];
-<<<<<<< HEAD
 	discovery: {
 		enabled: boolean;
 		id: string | null;
 	};
-=======
 	cardsReplacedInMulligan: number;
->>>>>>> f2d755d0
 }
 
 export class GameState {
