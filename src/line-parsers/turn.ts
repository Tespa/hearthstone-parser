--- conflicted
+++ resolved
@@ -22,32 +22,8 @@
 	lineMatched(parts: string[], gameState: GameState): void {
 		const data = formatParts(parts);
 		const player = gameState.getPlayerByName(data.playerName);
-<<<<<<< HEAD
-		if (!player) {
-			if (gameState.numPlayers === 1) {
-				const allPlayers = gameState.getAllPlayers();
-				const existingPlayerId = allPlayers[0].id;
-				const existingPlayerPosition = allPlayers[0].position;
-				gameState.addPlayer({
-					id: existingPlayerId === 1 ? 2 : 1,
-					name: data.playerName,
-					status: '',
-					turn: data.turn,
-					questCounter: -1,
-					timeout: 45,
-					cardCount: 0,
-					position: existingPlayerPosition === 'top' ? 'bottom' : 'top',
-					secrets: [],
-					cardsReplacedInMulligan: 0
-				});
-			}
-
-			return;
-		}
-=======
 		if (player) {
 			player.turn = data.turn;
->>>>>>> 25eb961a
 
 			const opponent = gameState.getPlayerById(3 - player.id); // Player 1's opponent is Player 2, Player 2's opponent is Player 1
 
