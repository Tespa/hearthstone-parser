// Native
import * as fs from 'fs';
import * as os from 'os';
import * as path from 'path';

// Packages
import * as debug from 'debug';
import {EventEmitter2} from 'eventemitter2';
import * as extend from 'extend';
import * as chokidar from 'chokidar';
<<<<<<< HEAD
import {chunk, throttle} from 'lodash';
import splitLines = require('split-lines'); // eslint-disable-line @typescript-eslint/no-require-imports
=======
import chunk = require('lodash.chunk');
import throttle = require('lodash.throttle');
import splitLines = require('split-lines');
>>>>>>> cbaf684e
import {FSWatcher} from 'chokidar';

// Ours
import {GameState} from './GameState';
import {lineParsers, HspEventsEmitter} from './line-parsers';

export interface Options {
	logFile: string;
	configFile: string;

	/**
	 * The number of lines in each parsing group.
	 */
	linesPerUpdate?: number;

	/**
	 * Whether an update event should be sent out when the turn has changed
	 */
	updateEveryTurn?: boolean;
}

const defaultOptions: Options = {
	logFile: '',
	configFile: ''
};
const log = debug('hlp');

// Determine the default location of the config and log files.
if (/^win/.test(os.platform())) {
	log('Windows platform detected.');

	if (process.env.UserProfile) {
		defaultOptions.logFile = path.join(process.env.UserProfile, 'AppData', 'LocalLow', 'Blizzard Entertainment', 'Hearthstone', 'output_log.txt');
	}

	if (process.env.LOCALAPPDATA) {
		defaultOptions.configFile = path.join(process.env.LOCALAPPDATA, 'Blizzard', 'Hearthstone', 'log.config');
	}
} else {
	log('OS X platform detected.');
	if (process.env.HOME) {
		defaultOptions.logFile = path.join(process.env.HOME, 'Library', 'Logs', 'Unity', 'Player.log');
		defaultOptions.configFile = path.join(process.env.HOME, 'Library', 'Preferences', 'Blizzard', 'Hearthstone', 'log.config');
	}
}

// eslint-disable-next-line @typescript-eslint/prefer-function-type
export const HspEventsEmitterClass = EventEmitter2 as { new (): HspEventsEmitter };

// The watcher is an event emitter so we can emit events based on what we parse in the log.
export class LogWatcher extends HspEventsEmitterClass {
	options: Options;

	gameState: GameState;

	private _lastFileSize = 0;

	private _watcher: FSWatcher | null;

	private _updateDebouncer: (filePath: string, stats: fs.Stats) => void;

	constructor(options?: Partial<Options>) {
		super();

		this.options = extend({}, defaultOptions, options);
		this.gameState = new GameState();
		this._lastFileSize = 0;

		log('config file path: %s', this.options.configFile);
		log('log file path: %s', this.options.logFile);

		if (!fs.existsSync(path.parse(this.options.configFile).dir)) {
			throw new Error('Config file path does not exist.');
		}

		if (!fs.existsSync(path.parse(this.options.logFile).dir)) {
			throw new Error('Log file path does not exist.');
		}

		// Copy local config file to the correct location.
		// We're just gonna do this every time.
		const localConfigFile = path.join(__dirname, '../log.config');
		fs.createReadStream(localConfigFile).pipe(fs.createWriteStream(this.options.configFile));
		log('Copied log.config file to force Hearthstone to write to its log file.');
	}

	// This is a throttled version of our private _update method.
	// It is on a throttle to avoid thrashing, as we might sometimes have hundreds of updates in a single tick.
	update(filePath: string, stats: fs.Stats): void {
		if (!this._updateDebouncer) {
			this._updateDebouncer = throttle((filePath: string, stats: fs.Stats) => {
				this._update(filePath, stats);
			}, 100);
		}

		return this._updateDebouncer(filePath, stats);
	}

	start(): void {
		this.gameState.reset();
		log('Log watcher started.');

		// Begin watching the Hearthstone log file.
		const watcher = chokidar.watch(this.options.logFile, {
			persistent: true,
			disableGlobbing: true,
			usePolling: true
		});

		watcher.on('add', (filePath, stats) => {
			if (stats) {
				this.update(filePath, stats);
			}
		});

		watcher.on('change', (filePath, stats) => {
			if (stats) {
				this.update(filePath, stats);
			}
		});

		this._watcher = watcher;
	}

	stop(): void {
		if (!this._watcher) {
			return;
		}

		this._watcher.close();
		this._watcher = null;
		this._lastFileSize = 0;
	}

	parseBuffer(buffer: Buffer, gameState: GameState = new GameState()): GameState {
		const lines = splitLines(buffer.toString());
		return this.parseLines(lines, gameState);
	}

	private parseLines(lines: string[], gameState: GameState): GameState {
		let updated = false;

		let lastTurnTime = gameState.turnStartTime;

		lines.forEach(line => {
			// Run each line through our entire array of line parsers.
			for (const lineParser of lineParsers) {
				const handled = lineParser.handleLine(this, gameState, line);
				if (!handled) {
					continue;
				}

				// Stop after the first match we get.
				updated = true;
				break;
			}

			// If an update is sent when the turn changes, check so here
			if (updated && this.options.updateEveryTurn && gameState.turnStartTime !== lastTurnTime) {
				lastTurnTime = gameState.turnStartTime;
				this.emit('gamestate-changed', gameState);
				updated = false;
			}
		});

		if (updated) {
			this.emit('gamestate-changed', gameState);
		}

		return gameState;
	}

	private _update(filePath: string, stats: fs.Stats): void {
		// We're only going to read the portion of the file that we have not read so far.
		const newFileSize = stats.size;
		let sizeDiff = newFileSize - this._lastFileSize;
		if (sizeDiff < 0) {
			sizeDiff = newFileSize;
		}

		const buffer = Buffer.alloc(sizeDiff);
		const fileDescriptor = fs.openSync(filePath, 'r');
		fs.readSync(fileDescriptor, buffer, 0, sizeDiff, this._lastFileSize);
		fs.closeSync(fileDescriptor);
		this._lastFileSize = newFileSize;

		const lines = splitLines(buffer.toString());
		if (this.options.linesPerUpdate) {
			for (const group of chunk(lines, this.options.linesPerUpdate)) {
				this.parseLines(group, this.gameState);
			}
		} else {
			this.parseLines(lines, this.gameState);
		}
	}
}<|MERGE_RESOLUTION|>--- conflicted
+++ resolved
@@ -8,14 +8,8 @@
 import {EventEmitter2} from 'eventemitter2';
 import * as extend from 'extend';
 import * as chokidar from 'chokidar';
-<<<<<<< HEAD
 import {chunk, throttle} from 'lodash';
-import splitLines = require('split-lines'); // eslint-disable-line @typescript-eslint/no-require-imports
-=======
-import chunk = require('lodash.chunk');
-import throttle = require('lodash.throttle');
 import splitLines = require('split-lines');
->>>>>>> cbaf684e
 import {FSWatcher} from 'chokidar';
 
 // Ours
