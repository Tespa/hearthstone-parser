--- conflicted
+++ resolved
@@ -96,11 +96,7 @@
 				'gamestate-changed': 1,
 				'game-over': 2,
 				'game-start': 2,
-<<<<<<< HEAD
-				'game-tag-change': 2106,
-=======
 				'game-tag-change': 2236,
->>>>>>> 072d021f
 				'player-joined': 4,
 				'zone-change': 360,
 				'turn-change': 66,
