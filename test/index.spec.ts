'use strict';

// Native
import * as fs from 'fs';
import * as path from 'path';

// Packages
import {should, expect} from 'chai';
import * as mockdate from 'mockdate';

// Ours
import {LogWatcher} from '../src';

should(); // Initialize chai's "should" interface.

const logFileFixture = path.join(__dirname, '/artifacts/dummy.log');
const configFileFixture = path.join(__dirname, '/artifacts/dummy.config');

interface EventCounters {
	[key: string]: number;
}

describe('hearthstone-log-watcher', () => {
	describe('constructor', () => {
		// Skipped for now because we throw errors if the paths don't exist.
		it.skip('should configure default options when none are passed in.', () => {
			const logWatcher = new LogWatcher();
			logWatcher.should.have.property('options');
			logWatcher.options.should.have.property('logFile');
			logWatcher.options.should.have.property('configFile');
		});

		it('should override the options with passed in values.', () => {
			const logWatcher = new LogWatcher({
				logFile: logFileFixture,
				configFile: configFileFixture
			});

			logWatcher.should.have.property('options');
			logWatcher.options.should.have.property('logFile', logFileFixture);
			logWatcher.options.should.have.property('configFile', configFileFixture);
		});
	});

	describe('instance', () => {
		it('should allow the watcher to be started and stopped.', () => {
			const logWatcher = new LogWatcher({
				logFile: logFileFixture,
				configFile: configFileFixture
			});

			logWatcher.start();
			logWatcher.stop();
		});
	});

	describe('parsing', () => {
		beforeEach(function () {
			this.logWatcher = new LogWatcher({
				logFile: logFileFixture,
				configFile: configFileFixture
			});
		});

		it('should correctly parse the state tree', function () {
			const logBuffer = fs.readFileSync(logFileFixture);
			const date = new Date();
			mockdate.set(date);
			const gameState = this.logWatcher.parseBuffer(logBuffer);
			mockdate.reset();

			gameState.should.deep.equal({
				players: [
					{id: 1, name: 'SpookyPatron#1959', status: 'WON', turn: false, questCounter: 6, timeout: 75, cardCount: 16, secrets: [], position: 'bottom'},
					{id: 2, name: 'SnarkyPatron#1301', status: 'LOST', turn: true, questCounter: -1, timeout: 75, cardCount: 18, secrets: [], position: 'top'}
				],
				gameOverCount: 2,
				mulliganActive: false,
				turnStartTime: date
			});
		});

		it('should emit the expected number of events', function () {
			const logBuffer = fs.readFileSync(logFileFixture);
			const eventCounters: EventCounters = {};
			this.logWatcher.onAny((event: string) => {
				if (!(event in eventCounters)) {
					eventCounters[event] = 0;
				}

				eventCounters[event]++;
			});
			this.logWatcher.parseBuffer(logBuffer);

			eventCounters.should.deep.equal({
				'gamestate-changed': 1,
				'game-over': 2,
				'game-start': 2,
				'game-tag-change': 4404,
				'player-joined': 4,
				'zone-change': 360,
				'turn-change': 66,
				'tag-change': 2936
			});
		});

		it('should correctly handle a togwaggle deck swap', () => {
			const logFilePath = path.join(__dirname, '/artifacts/togwaggle_deck_swap.log');
			const logWatcher = new LogWatcher({
				logFile: logFilePath,
				configFile: configFileFixture
			});
			const date = new Date();
			mockdate.set(date);
			const logBuffer = fs.readFileSync(logFilePath);
			const gameState = logWatcher.parseBuffer(logBuffer);
			mockdate.reset();
			gameState.should.deep.equal({
				players: [
					{id: 1, name: 'SnarkyPatron#1301', status: '', turn: false, questCounter: -1, timeout: 75, cardCount: 10, secrets: [], position: 'bottom'},
					{id: 2, name: 'SpookyPatron#1959', status: '', turn: true, questCounter: -1, timeout: 75, cardCount: 16, secrets: [], position: 'top'}
				],
				gameOverCount: 0,
				mulliganActive: false,
				turnStartTime: date
			});
		});

		it('should correctly handle secrets', () => {
			const logFilePath = path.join(__dirname, '/artifacts/secrets_test.log');
			const logWatcher = new LogWatcher({
				logFile: logFilePath,
				configFile: configFileFixture
			});
			const date = new Date();
			mockdate.set(date);
			const logBuffer = fs.readFileSync(logFilePath);
			const gameState = logWatcher.parseBuffer(logBuffer);
			mockdate.reset();
			gameState.should.deep.equal({
				players: [
					{id: 1, name: 'SnarkyPatron#1301', status: 'WON', turn: true, questCounter: -1, timeout: 75, cardCount: 15, position: 'top', secrets: []},
					{id: 2, name: 'YAYtears#1552', status: 'LOST', turn: false, questCounter: -1, timeout: 75, cardCount: 12, position: 'bottom',
						secrets: [{
							cardClass: 'PALADIN',
							cardId: 'EX1_132',
							cardName: 'Eye for an Eye'
						},
						{
							cardClass: 'PALADIN',
							cardId: 'DAL_570',
							cardName: 'Never Surrender!'
						},
						{
							cardClass: 'PALADIN',
							cardId: 'GIL_903',
							cardName: 'Hidden Wisdom'
						},
						{
							cardClass: 'PALADIN',
							cardId: 'EX1_379',
							cardName: 'Repentance'
						},
						{
							cardClass: 'PALADIN',
							cardId: 'BOT_908',
							cardName: 'Autodefense Matrix'
						}]}
				],
				gameOverCount: 2,
				mulliganActive: false,
				turnStartTime: date
			});
		});

<<<<<<< HEAD
		it('should not update turn start time until new turn animation', () => {
			const logFilePath = path.resolve(__dirname, 'artifacts/long-animation-end-of-turn.log');
=======
		it('should correctly handle tied game', () => {
			const logFilePath = path.resolve(__dirname, 'artifacts/game_over_tied.log');
>>>>>>> f1dc54b4
			const logWatcher = new LogWatcher({
				logFile: logFilePath,
				configFile: configFileFixture
			});
			const logBuffer = fs.readFileSync(logFilePath);
<<<<<<< HEAD
			const gameState = logWatcher.parseBuffer(logBuffer);
			expect(gameState.turnStartTime).equal(undefined);
		});

		it('should correctly handle a new turn', () => {
			const logFilePath = path.resolve(__dirname, 'artifacts/new-turn.log');
=======
			const gamestate = logWatcher.parseBuffer(logBuffer);

			expect(gamestate.gameOverCount).to.equal(2);
			expect(gamestate.players[0].status).to.equal('TIED');
			expect(gamestate.players[1].status).to.equal('TIED');
		});

		it('should correctly handle game over', () => {
			const logFilePath = path.resolve(__dirname, 'artifacts/game_over.log');
>>>>>>> f1dc54b4
			const logWatcher = new LogWatcher({
				logFile: logFilePath,
				configFile: configFileFixture
			});
<<<<<<< HEAD
			const date = new Date();
			mockdate.set(date);
			const logBuffer = fs.readFileSync(logFilePath);
			const gameState = logWatcher.parseBuffer(logBuffer);
			mockdate.reset();
			expect(gameState.turnStartTime.getTime()).equal(date.getTime());
=======
			const logBuffer = fs.readFileSync(logFilePath);
			const gamestate = logWatcher.parseBuffer(logBuffer);

			expect(gamestate.gameOverCount).to.equal(2);
			expect(gamestate.players[0].status).to.equal('LOST');
			expect(gamestate.players[1].status).to.equal('WON');
>>>>>>> f1dc54b4
		});
	});
});<|MERGE_RESOLUTION|>--- conflicted
+++ resolved
@@ -173,26 +173,13 @@
 			});
 		});
 
-<<<<<<< HEAD
-		it('should not update turn start time until new turn animation', () => {
-			const logFilePath = path.resolve(__dirname, 'artifacts/long-animation-end-of-turn.log');
-=======
 		it('should correctly handle tied game', () => {
 			const logFilePath = path.resolve(__dirname, 'artifacts/game_over_tied.log');
->>>>>>> f1dc54b4
-			const logWatcher = new LogWatcher({
-				logFile: logFilePath,
-				configFile: configFileFixture
-			});
-			const logBuffer = fs.readFileSync(logFilePath);
-<<<<<<< HEAD
-			const gameState = logWatcher.parseBuffer(logBuffer);
-			expect(gameState.turnStartTime).equal(undefined);
-		});
-
-		it('should correctly handle a new turn', () => {
-			const logFilePath = path.resolve(__dirname, 'artifacts/new-turn.log');
-=======
+			const logWatcher = new LogWatcher({
+				logFile: logFilePath,
+				configFile: configFileFixture
+			});
+			const logBuffer = fs.readFileSync(logFilePath);
 			const gamestate = logWatcher.parseBuffer(logBuffer);
 
 			expect(gamestate.gameOverCount).to.equal(2);
@@ -202,26 +189,41 @@
 
 		it('should correctly handle game over', () => {
 			const logFilePath = path.resolve(__dirname, 'artifacts/game_over.log');
->>>>>>> f1dc54b4
-			const logWatcher = new LogWatcher({
-				logFile: logFilePath,
-				configFile: configFileFixture
-			});
-<<<<<<< HEAD
-			const date = new Date();
-			mockdate.set(date);
-			const logBuffer = fs.readFileSync(logFilePath);
-			const gameState = logWatcher.parseBuffer(logBuffer);
-			mockdate.reset();
-			expect(gameState.turnStartTime.getTime()).equal(date.getTime());
-=======
+			const logWatcher = new LogWatcher({
+				logFile: logFilePath,
+				configFile: configFileFixture
+			});
 			const logBuffer = fs.readFileSync(logFilePath);
 			const gamestate = logWatcher.parseBuffer(logBuffer);
 
 			expect(gamestate.gameOverCount).to.equal(2);
 			expect(gamestate.players[0].status).to.equal('LOST');
 			expect(gamestate.players[1].status).to.equal('WON');
->>>>>>> f1dc54b4
+		});
+
+		it('should not update turn start time until new turn animation', () => {
+			const logFilePath = path.resolve(__dirname, 'artifacts/long-animation-end-of-turn.log');
+			const logWatcher = new LogWatcher({
+				logFile: logFilePath,
+				configFile: configFileFixture
+			});
+			const logBuffer = fs.readFileSync(logFilePath);
+			const gameState = logWatcher.parseBuffer(logBuffer);
+			expect(gameState.turnStartTime).equal(undefined);
+		});
+
+		it('should correctly handle a new turn', () => {
+			const logFilePath = path.resolve(__dirname, 'artifacts/new-turn.log');
+			const logWatcher = new LogWatcher({
+				logFile: logFilePath,
+				configFile: configFileFixture
+			});
+			const date = new Date();
+			mockdate.set(date);
+			const logBuffer = fs.readFileSync(logFilePath);
+			const gameState = logWatcher.parseBuffer(logBuffer);
+			mockdate.reset();
+			expect(gameState.turnStartTime.getTime()).equal(date.getTime());
 		});
 	});
 });