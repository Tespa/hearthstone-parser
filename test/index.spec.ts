--- conflicted
+++ resolved
@@ -71,13 +71,8 @@
 
 			gameState.should.deep.equal({
 				players: [
-<<<<<<< HEAD
-					{id: 1, name: 'SpookyPatron#1959', status: 'WON', turn: false, questCounter: 6, timeout: 75, cardCount: 16, secrets: [], position: 'bottom', discovery: {enabled: false, id: '3'}},
-					{id: 2, name: 'SnarkyPatron#1301', status: 'LOST', turn: true, questCounter: -1, timeout: 75, cardCount: 18, secrets: [], position: 'top', discovery: {enabled: false, id: null}}
-=======
-					{id: 1, name: 'SpookyPatron#1959', status: 'WON', turn: false, questCounter: 6, timeout: 75, cardCount: 16, secrets: [], position: 'bottom', cardsReplacedInMulligan: 0},
-					{id: 2, name: 'SnarkyPatron#1301', status: 'LOST', turn: true, questCounter: -1, timeout: 75, cardCount: 18, secrets: [], position: 'top', cardsReplacedInMulligan: 0}
->>>>>>> f2d755d0
+					{id: 1, name: 'SpookyPatron#1959', status: 'WON', turn: false, questCounter: 6, timeout: 75, cardCount: 16, secrets: [], position: 'bottom', cardsReplacedInMulligan: 0, discovery: {enabled: false, id: '3'}},
+					{id: 2, name: 'SnarkyPatron#1301', status: 'LOST', turn: true, questCounter: -1, timeout: 75, cardCount: 18, secrets: [], position: 'top', cardsReplacedInMulligan: 0, discovery: {enabled: false, id: null}}
 				],
 				gameOverCount: 2,
 				mulliganActive: false,
@@ -124,13 +119,8 @@
 			mockdate.reset();
 			gameState.should.deep.equal({
 				players: [
-<<<<<<< HEAD
-					{id: 1, name: 'SnarkyPatron#1301', status: '', turn: false, questCounter: -1, timeout: 75, cardCount: 10, secrets: [], position: 'bottom', discovery: {enabled: false, id: null}},
-					{id: 2, name: 'SpookyPatron#1959', status: '', turn: true, questCounter: -1, timeout: 75, cardCount: 16, secrets: [], position: 'top', discovery: {enabled: false, id: '7'}}
-=======
-					{id: 1, name: 'SnarkyPatron#1301', status: '', turn: false, questCounter: -1, timeout: 75, cardCount: 10, secrets: [], position: 'bottom', cardsReplacedInMulligan: 0},
-					{id: 2, name: 'SpookyPatron#1959', status: '', turn: true, questCounter: -1, timeout: 75, cardCount: 16, secrets: [], position: 'top', cardsReplacedInMulligan: 0}
->>>>>>> f2d755d0
+					{id: 1, name: 'SnarkyPatron#1301', status: '', turn: false, questCounter: -1, timeout: 75, cardCount: 10, secrets: [], position: 'bottom', cardsReplacedInMulligan: 0, discovery: {enabled: false, id: null}},
+					{id: 2, name: 'SpookyPatron#1959', status: '', turn: true, questCounter: -1, timeout: 75, cardCount: 16, secrets: [], position: 'top', cardsReplacedInMulligan: 0, discovery: {enabled: false, id: '7'}}
 				],
 				gameOverCount: 0,
 				mulliganActive: false,
@@ -151,13 +141,8 @@
 			mockdate.reset();
 			gameState.should.deep.equal({
 				players: [
-<<<<<<< HEAD
-					{id: 1, name: 'SnarkyPatron#1301', status: 'WON', turn: true, questCounter: -1, timeout: 75, cardCount: 15, position: 'top', secrets: [], discovery: {enabled: false, id: null}},
-					{id: 2, name: 'YAYtears#1552', status: 'LOST', turn: false, questCounter: -1, timeout: 75, cardCount: 12, position: 'bottom', discovery: {enabled: false, id: null},
-=======
-					{id: 1, name: 'SnarkyPatron#1301', status: 'WON', turn: true, questCounter: -1, timeout: 75, cardCount: 15, position: 'top', secrets: [], cardsReplacedInMulligan: 0},
-					{id: 2, name: 'YAYtears#1552', status: 'LOST', turn: false, questCounter: -1, timeout: 75, cardCount: 12, position: 'bottom', cardsReplacedInMulligan: 0,
->>>>>>> f2d755d0
+					{id: 1, name: 'SnarkyPatron#1301', status: 'WON', turn: true, questCounter: -1, timeout: 75, cardCount: 15, position: 'top', secrets: [], cardsReplacedInMulligan: 0, discovery: {enabled: false, id: null}},
+					{id: 2, name: 'YAYtears#1552', status: 'LOST', turn: false, questCounter: -1, timeout: 75, cardCount: 12, position: 'bottom', cardsReplacedInMulligan: 0, discovery: {enabled: false, id: null},
 						secrets: [{
 							cardClass: 'PALADIN',
 							cardId: 'EX1_132',
@@ -243,18 +228,12 @@
 			expect(gameState.turnStartTime.getTime()).equal(date.getTime());
 		});
 
-<<<<<<< HEAD
 		it('should correctly handle discovery of bottom', () => {
 			const logFilePath = path.resolve(__dirname, 'artifacts/discovery-bottom.log');
-=======
-		it('should correctly handle a new game', () => {
-			const logFilePath = path.resolve(__dirname, 'artifacts/new-game.log');
->>>>>>> f2d755d0
-			const logWatcher = new LogWatcher({
-				logFile: logFilePath,
-				configFile: configFileFixture
-			});
-<<<<<<< HEAD
+			const logWatcher = new LogWatcher({
+				logFile: logFilePath,
+				configFile: configFileFixture
+			});
 			const eventCounters: EventCounters = {};
 			logWatcher.onAny((event: string) => {
 				if (!(event in eventCounters)) {
@@ -272,7 +251,52 @@
 
 		it('should correctly handle discovery of top', () => {
 			const logFilePath = path.resolve(__dirname, 'artifacts/discovery-top.log');
-=======
+			const logWatcher = new LogWatcher({
+				logFile: logFilePath,
+				configFile: configFileFixture
+			});
+			const eventCounters: EventCounters = {};
+			logWatcher.onAny((event: string) => {
+				if (!(event in eventCounters)) {
+					eventCounters[event] = 0;
+				}
+
+				eventCounters[event]++;
+			});
+			const logBuffer = fs.readFileSync(logFilePath);
+			logWatcher.parseBuffer(logBuffer);
+
+			expect(eventCounters['discovery-start']).to.equal(1);
+			expect(eventCounters['discovery-end']).to.equal(1);
+		});
+
+		it('should correctly handle discovery with Spirit of the Shark', () => {
+			const logFilePath = path.resolve(__dirname, 'artifacts/discovery-double.log');
+			const logWatcher = new LogWatcher({
+				logFile: logFilePath,
+				configFile: configFileFixture
+			});
+			const eventCounters: EventCounters = {};
+			logWatcher.onAny((event: string) => {
+				if (!(event in eventCounters)) {
+					eventCounters[event] = 0;
+				}
+
+				eventCounters[event]++;
+			});
+			const logBuffer = fs.readFileSync(logFilePath);
+			logWatcher.parseBuffer(logBuffer);
+
+			expect(eventCounters['discovery-start']).to.equal(2);
+			expect(eventCounters['discovery-end']).to.equal(2);
+		});
+
+		it('should correctly handle a new game', () => {
+			const logFilePath = path.resolve(__dirname, 'artifacts/new-game.log');
+			const logWatcher = new LogWatcher({
+				logFile: logFilePath,
+				configFile: configFileFixture
+			});
 			const logBuffer = fs.readFileSync(logFilePath);
 			const gameState = logWatcher.parseBuffer(logBuffer);
 			expect(gameState.players.length).to.equal(2);
@@ -284,30 +308,10 @@
 
 		it('should correctly end mulligan', () => {
 			const logFilePath = path.resolve(__dirname, 'artifacts/mulligan-end.log');
->>>>>>> f2d755d0
-			const logWatcher = new LogWatcher({
-				logFile: logFilePath,
-				configFile: configFileFixture
-			});
-<<<<<<< HEAD
-			const eventCounters: EventCounters = {};
-			logWatcher.onAny((event: string) => {
-				if (!(event in eventCounters)) {
-					eventCounters[event] = 0;
-				}
-
-				eventCounters[event]++;
-			});
-			const logBuffer = fs.readFileSync(logFilePath);
-			logWatcher.parseBuffer(logBuffer);
-
-			expect(eventCounters['discovery-start']).to.equal(1);
-			expect(eventCounters['discovery-end']).to.equal(1);
-		});
-
-		it('should correctly handle discovery with Spirit of the Shark', () => {
-			const logFilePath = path.resolve(__dirname, 'artifacts/discovery-double.log');
-=======
+			const logWatcher = new LogWatcher({
+				logFile: logFilePath,
+				configFile: configFileFixture
+			});
 			const logBuffer = fs.readFileSync(logFilePath);
 			const gameState = logWatcher.parseBuffer(logBuffer);
 			expect(gameState.mulliganActive).to.equal(false);
@@ -315,32 +319,15 @@
 
 		it('should correctly count cards replaced in mulligan', () => {
 			const logFilePath = path.resolve(__dirname, 'artifacts/mulligan-card-count.log');
->>>>>>> f2d755d0
-			const logWatcher = new LogWatcher({
-				logFile: logFilePath,
-				configFile: configFileFixture
-			});
-<<<<<<< HEAD
-			const eventCounters: EventCounters = {};
-			logWatcher.onAny((event: string) => {
-				if (!(event in eventCounters)) {
-					eventCounters[event] = 0;
-				}
-
-				eventCounters[event]++;
-			});
-			const logBuffer = fs.readFileSync(logFilePath);
-			logWatcher.parseBuffer(logBuffer);
-
-			expect(eventCounters['discovery-start']).to.equal(2);
-			expect(eventCounters['discovery-end']).to.equal(2);
-=======
+			const logWatcher = new LogWatcher({
+				logFile: logFilePath,
+				configFile: configFileFixture
+			});
 			const logBuffer = fs.readFileSync(logFilePath);
 			const gameState = logWatcher.parseBuffer(logBuffer);
 			// 2, 4
 			expect(gameState.getPlayerByPosition('bottom')!.cardsReplacedInMulligan).to.equal(2);
 			expect(gameState.getPlayerByPosition('top')!.cardsReplacedInMulligan).to.equal(4);
->>>>>>> f2d755d0
 		});
 	});
 });